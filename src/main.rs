--- conflicted
+++ resolved
@@ -40,6 +40,7 @@
     env::{self, args},
     fs::{File, OpenOptions},
     io::Write,
+    path::PathBuf,
     process::ExitCode,
     sync::Arc,
     time::{Duration, SystemTime},
@@ -47,21 +48,9 @@
 
 use anyhow::Result;
 use log::trace;
-<<<<<<< HEAD
 use std::panic::{set_hook, PanicHookInfo};
 use time::{macros::format_description, OffsetDateTime};
 use winit::{error::EventLoopError, event_loop::EventLoopProxy};
-=======
-use std::env::{self, args, var};
-use std::fs::{File, OpenOptions};
-use std::io::Write;
-use std::panic::{set_hook, PanicHookInfo};
-use std::path::PathBuf;
-use std::time::{Duration, SystemTime};
-use time::macros::format_description;
-use time::OffsetDateTime;
-use winit::event_loop::EventLoopProxy;
->>>>>>> 458af94b
 
 #[cfg(not(test))]
 use flexi_logger::{Cleanup, Criterion, Duplicate, FileSpec, Logger, Naming};
@@ -334,7 +323,7 @@
 
     let file_path = match path {
         Some(v) => v,
-        None => &match var(BACKTRACES_FILE_ENV_VAR) {
+        None => &match env::var(BACKTRACES_FILE_ENV_VAR) {
             Ok(v) => PathBuf::from(v),
             Err(_) => settings::neovide_std_datapath().join(DEFAULT_BACKTRACES_FILE),
         },
