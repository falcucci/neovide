--- conflicted
+++ resolved
@@ -90,16 +90,12 @@
                 .help("Do not detach process from terminal"),
         )
         .arg(
-<<<<<<< HEAD
-            Arg::with_name("no_tabs")
+            Arg::new("no_tabs")
                 .long("notabs")
                 .help("Disable open multiple files as tabs"),
         )
         .arg(
-            Arg::with_name("remote_tcp")
-=======
             Arg::new("remote_tcp")
->>>>>>> a3121bd7
                 .long("remote-tcp")
                 .takes_value(true)
                 .help("Connect to Remote TCP"),
