--- conflicted
+++ resolved
@@ -264,14 +264,10 @@
     });
 
     #[cfg(target_os = "macos")]
-<<<<<<< HEAD
     window.set_blur(SETTINGS.get::<WindowSettings>().window_blurred);
 
     #[cfg(target_os = "macos")]
-    invalidate_shadow(&gl_window.window);
-=======
     invalidate_shadow(window);
->>>>>>> 248eb35a
 
     gl_window
 }
