--- conflicted
+++ resolved
@@ -97,11 +97,7 @@
         }
     }
 
-<<<<<<< HEAD
-    pub fn get_window_details_under_mouse<'a>(
-=======
-    fn get_window_details_under_mouse<'b>(
->>>>>>> 9ff21b85
+    pub fn get_window_details_under_mouse<'b>(
         &self,
         editor_state: &'b EditorState<'b>,
     ) -> Option<&'b WindowDrawDetails> {
