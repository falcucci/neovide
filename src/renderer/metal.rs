--- conflicted
+++ resolved
@@ -1,8 +1,4 @@
-<<<<<<< HEAD
-use std::rc::Rc;
-=======
-use std::sync::Arc;
->>>>>>> 38fd9d75
+use std::{rc::Rc, sync::Arc};
 
 use objc2::{rc::Retained, runtime::ProtocolObject};
 use objc2_app_kit::NSColorSpace;
@@ -25,13 +21,8 @@
 
 use crate::{
     profiling::tracy_gpu_zone,
-<<<<<<< HEAD
-    renderer::{SkiaRenderer, VSync},
+    renderer::{RendererSettings, SkiaRenderer, VSync},
     window::{macos::get_ns_window, EventPayload},
-=======
-    renderer::{RendererSettings, SkiaRenderer, VSync},
-    window::{macos::get_ns_window, UserEvent},
->>>>>>> 38fd9d75
 };
 
 use super::Settings;
@@ -103,11 +94,7 @@
 }
 
 impl MetalSkiaRenderer {
-<<<<<<< HEAD
-    pub fn new(window: Rc<Window>, srgb: bool, vsync: bool) -> Self {
-=======
-    pub fn new(window: Window, srgb: bool, vsync: bool, settings: Arc<Settings>) -> Self {
->>>>>>> 38fd9d75
+    pub fn new(window: Rc<Window>, srgb: bool, vsync: bool, settings: Arc<Settings>) -> Self {
         log::info!("Initialize MetalSkiaRenderer...");
 
         let draw_size = window.inner_size();
