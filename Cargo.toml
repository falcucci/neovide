[package]
name = "neovide"
version = "0.13.3"
edition = "2021"
build = "build.rs"
resolver = "2"
license = "MIT"
description = "Neovide: No Nonsense Neovim Gui"
homepage = "https://neovide.dev/"
repository = "https://github.com/neovide/neovide"
readme = "README.md"
keywords = ["neovim", "nvim", "gui"]

[workspace]
members = ["neovide-derive"]

[features]
default = []
embed-fonts = []
profiling = ["dep:tracy-client-sys"]
gpu_profiling = ["profiling"]
# Corresponds to https://github.com/nagisa/rust_tracy_client/blob/main/FEATURES.mkd
tracy-system-tracing = ["tracy-client-sys?/system-tracing"]
tracy-context-switch-tracing = ["tracy-client-sys?/context-switch-tracing"]
tracy-sampling = ["tracy-client-sys?/sampling"]
tracy-code-transfer = ["tracy-client-sys?/code-transfer"]
tracy-callstack-inlines = ["tracy-client-sys?/callstack-inlines"]
d3d_debug = [] # Enable the D3D debug layer

[dependencies]
anyhow = { version = "1.0.75", features = ["backtrace"] }
async-trait = "0.1.53"
backtrace = "0.3.67"
clap = { version = "4.4.18", features = ["cargo", "derive", "env", "color"] }
copypasta = "0.10.1"
csscolorparser = "0.6.2"
derive-new = "0.6.0"
dirs = "5.0.0"
glamour = { version = "0.11.1", features = ["serde"] }
flexi_logger = { version = "0.28.0", default-features = false }
futures = "0.3.21"
gl = "0.14.0"
glutin = "0.32.0"
glutin-winit = "0.5.0"
image = { version = "0.25.0", default-features = false, features = ["ico"] }
indoc = "2.0.5"
itertools = "0.13.0"
log = "0.4.16"
lru = "0.12.2"
neovide-derive = { path = "neovide-derive", version = "0.1.0" }
num = "0.4.1"
nvim-rs = { version = "0.7.0", features = ["use_tokio"] }
parking_lot = "0.12.0"
rand = "0.8.5"
raw-window-handle = "0.6.0"
rmpv = "1.0.0"
serde = { version = "1.0.136", features = ["derive"] }
serde_json = "1.0.79"
shlex = "1.1.0"
spin_sleep = "1.1.1"
strum = { version = "0.26.2", features = ["derive"] }
swash = { version = "0.1.8", default-features = false }
time = { version = "0.3.34", features = ["macros", "formatting"] }
tokio = { version = "1.25.0", features = ["full"] }
tokio-util = { version = "0.7.4", features = ["compat"] }
toml = "0.8.12"
tracy-client-sys = { version = "0.22.0", optional = true, default-features = false, features = [
    "broadcast",
    "delayed-init",
    "enable",
    "manual-lifetime",
    "fibers",
] }
unicode-segmentation = "1.9.0"
which = "6.0.1"
winit = { version = "=0.30.5", features = ["serde"] }
xdg = "2.4.1"
notify-debouncer-full = "0.3.1"
regex = "1.10.3"

[dev-dependencies]
approx = "0.5.1"
scoped-env = "2.1.0"
serial_test = "3.0.0"

[target.'cfg(target_os = "windows")'.dependencies]
wslpath-rs = "0.1"
skia-safe = { version = "0.80.0", features = ["gl", "d3d", "textlayout"] }
windows = { version = "0.58.0", features = [
    "Win32_Graphics_Direct3D",
    "Win32_Graphics_Direct3D12",
    "Win32_Graphics_DirectComposition",
    "Win32_Graphics_Dwm",
    "Win32_Graphics_Dxgi",
    "Win32_Graphics_Dxgi_Common",
    "Win32_Security",
    "Win32_System_Console",
    "Win32_System_Performance",
    "Win32_System_Threading",
    "Win32_UI_HiDpi",
] }
windows-registry = "0.2.0"

[target.'cfg(not(target_os = "windows"))'.dependencies]
skia-safe = { version = "0.80.0", features = ["gl", "textlayout"] }

[target.'cfg(target_os = "macos")'.dependencies]
<<<<<<< HEAD
objc2 = { version = "0.5.2" , default-features = false }
objc2-foundation = { version = "0.2.2", features = [ "block2", "NSUserDefaults", "NSDictionary", "NSArray", "NSString", "NSAttributedString" ] }
objc2-app-kit = { version = "0.2.2", features = [ "NSLayoutConstraint", "NSFont", "NSFontDescriptor", "NSTextInputContext", "NSTextView", "NSResponder" ] }
=======
objc2 = "0.5.2"
objc2-foundation = { version = "0.2.2", features = [ "NSUserDefaults" ] }
objc2-app-kit = { version = "0.2.2", features = [ "NSLayoutConstraint", "NSColorSpace", "objc2-quartz-core" ] }
objc2-quartz-core = { version = "0.2.2", features = [ "objc2-metal", "CALayer", "CAMetalLayer" ] }
objc2-metal = { version = "0.2.2", features = [ "MTLCommandQueue", "MTLCommandBuffer" ] }
skia-safe = { version = "0.80.0", features = ["metal", "gl", "textlayout"] }

[target.'cfg(not(any(target_os = "windows", target_os = "macos")))'.dependencies]
skia-safe = { version = "0.80.0", features = ["gl", "textlayout"] }
>>>>>>> 624d85f2

[target.'cfg(target_os = "windows")'.build-dependencies]
winres = "0.1.12"

[profile.release]
lto = true
incremental = true
strip = true

[profile.profiling]
inherits = "release"
strip = false
debug = true

[package.metadata.bundle]
name = "Neovide"
identifier = "com.neovide.neovide"
icon = ["assets/neovide.ico"]
version = "0.13.3"
resources = []
copyright = "Copyright (c) Neovide Contributors 2024. All rights reserved."
category = "Productivity"
short_description = "A simple GUI for Neovim."
long_description = """
This is a simple graphical user interface for Neovim. Where possible there are some graphical improvements, but it should act functionally like the terminal UI.
"""
osx_minimum_system_version = "10.11"<|MERGE_RESOLUTION|>--- conflicted
+++ resolved
@@ -105,21 +105,15 @@
 skia-safe = { version = "0.80.0", features = ["gl", "textlayout"] }
 
 [target.'cfg(target_os = "macos")'.dependencies]
-<<<<<<< HEAD
 objc2 = { version = "0.5.2" , default-features = false }
 objc2-foundation = { version = "0.2.2", features = [ "block2", "NSUserDefaults", "NSDictionary", "NSArray", "NSString", "NSAttributedString" ] }
-objc2-app-kit = { version = "0.2.2", features = [ "NSLayoutConstraint", "NSFont", "NSFontDescriptor", "NSTextInputContext", "NSTextView", "NSResponder" ] }
-=======
-objc2 = "0.5.2"
-objc2-foundation = { version = "0.2.2", features = [ "NSUserDefaults" ] }
-objc2-app-kit = { version = "0.2.2", features = [ "NSLayoutConstraint", "NSColorSpace", "objc2-quartz-core" ] }
+objc2-app-kit = { version = "0.2.2", features = [ "NSLayoutConstraint", "NSFont", "NSColorSpace", "objc2-quartz-core",  "NSFontDescriptor", "NSTextInputContext", "NSTextView", "NSResponder" ] }
 objc2-quartz-core = { version = "0.2.2", features = [ "objc2-metal", "CALayer", "CAMetalLayer" ] }
 objc2-metal = { version = "0.2.2", features = [ "MTLCommandQueue", "MTLCommandBuffer" ] }
 skia-safe = { version = "0.80.0", features = ["metal", "gl", "textlayout"] }
 
 [target.'cfg(not(any(target_os = "windows", target_os = "macos")))'.dependencies]
 skia-safe = { version = "0.80.0", features = ["gl", "textlayout"] }
->>>>>>> 624d85f2
 
 [target.'cfg(target_os = "windows")'.build-dependencies]
 winres = "0.1.12"
